--- conflicted
+++ resolved
@@ -7,13 +7,10 @@
   "author": "",
   "license": "ISC",
   "main": "dist/index.js",
-<<<<<<< HEAD
-=======
   "types": "dist/index.d.ts",
   "files": [
     "dist/"
   ],
->>>>>>> 939f1a63
   "dependencies": {
     "protobufjs": "^6.8.8",
     "long": "^4.0.0"
