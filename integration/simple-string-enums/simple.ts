--- conflicted
+++ resolved
@@ -1,10 +1,6 @@
 /* eslint-disable */
-<<<<<<< HEAD
-import { Writer, Reader } from 'protobufjs/minimal';
-=======
-import { util, configure } from 'protobufjs/minimal';
+import { util, configure, Writer, Reader } from 'protobufjs/minimal';
 import * as Long from 'long';
->>>>>>> dd015292
 
 export const protobufPackage = 'simple';
 
